#![allow(clippy::too_many_arguments)]

mod napi1 {
    use std::os::raw::{c_char, c_void};
    use super::super::types::*;

    generate!(extern "C" {
        fn get_undefined(env: Env, result: *mut Value) -> Status;

        fn get_null(env: Env, result: *mut Value) -> Status;

        fn get_global(env: Env, result: *mut Value) -> Status;

        fn get_boolean(env: Env, value: bool, result: *mut Value) -> Status;

        fn create_double(env: Env, value: f64, result: *mut Value) -> Status;

        fn create_object(env: Env, result: *mut Value) -> Status;

        fn get_value_bool(env: Env, value: Value, result: *mut bool) -> Status;

        fn get_value_double(env: Env, value: Value, result: *mut f64) -> Status;

        fn create_array_with_length(env: Env, length: usize, result: *mut Value) -> Status;

        fn get_array_length(env: Env, value: Value, result: *mut u32)-> Status;

        fn get_new_target(env: Env, cbinfo: CallbackInfo, result: *mut Value) -> Status;

        fn coerce_to_object(env: Env, value: Value, result: *mut Value) -> Status;

        fn coerce_to_string(env: Env, value: Value, result: *mut Value) -> Status;

        fn throw(env: Env, error: Value) -> Status;

        fn create_error(env: Env, code: Value, msg: Value, result: *mut Value) -> Status;

        fn get_and_clear_last_exception(env: Env, result: *mut Value) -> Status;

        fn is_exception_pending(env: Env, result: *mut bool) -> Status;

        fn get_value_external(env: Env, value: Value, result: *mut *mut c_void) -> Status;

        fn typeof_value(env: Env, value: Value, result: *mut ValueType) -> Status;

        fn close_escapable_handle_scope(env: Env, scope: EscapableHandleScope) -> Status;

        fn open_escapable_handle_scope(env: Env, result: *mut EscapableHandleScope) -> Status;

        fn open_handle_scope(env: Env, result: *mut HandleScope) -> Status;

        fn close_handle_scope(env: Env, scope: HandleScope) -> Status;

        fn is_arraybuffer(env: Env, value: Value, result: *mut bool) -> Status;
        fn is_buffer(env: Env, value: Value, result: *mut bool) -> Status;
        fn is_error(env: Env, value: Value, result: *mut bool) -> Status;
        fn is_array(env: Env, value: Value, result: *mut bool) -> Status;

        fn get_value_string_utf8(
            env: Env,
            value: Value,
            buf: *mut c_char,
            bufsize: usize,
            result: *mut usize,
        ) -> Status;

        fn create_type_error(
            env: Env,
            code: Value,
            msg: Value,
            result: *mut Value,
        ) -> Status;

        fn create_range_error(
            env: Env,
            code: Value,
            msg: Value,
            result: *mut Value,
        ) -> Status;

        fn create_string_utf8(
            env: Env,
            str: *const c_char,
            length: usize,
            result: *mut Value,
        ) -> Status;

        fn create_arraybuffer(
            env: Env,
            byte_length: usize,
            data: *mut *mut c_void,
            result: *mut Value,
        ) -> Status;

        fn get_arraybuffer_info(
            env: Env,
            arraybuffer: Value,
            data: *mut *mut c_void,
            byte_length: *mut usize,
        ) -> Status;

        fn create_buffer(
            env: Env,
            length: usize,
            data: *mut *mut c_void,
            result: *mut Value,
        ) -> Status;

        fn get_buffer_info(
            env: Env,
            value: Value,
            data: *mut *mut c_void,
            length: *mut usize,
        ) -> Status;

        fn get_cb_info(
            env: Env,
            cbinfo: CallbackInfo,
            argc: *mut usize,
            argv: *mut Value,
            this_arg: *mut Value,
            data: *mut *mut c_void,
        ) -> Status;

        fn create_external(
            env: Env,
            data: *mut c_void,
            finalize_cb: Finalize,
            finalize_hint: *mut c_void,
            result: *mut Value,
        ) -> Status;

        fn new_instance(
            env: Env,
            constructor: Value,
            argc: usize,
            argv: *const Value,
            result: *mut Value,
        ) -> Status;

        fn call_function(
            env: Env,
            recv: Value,
            func: Value,
            argc: usize,
            argv: *const Value,
            result: *mut Value,
        ) -> Status;

        fn create_function(
            env: Env,
            utf8name: *const c_char,
            length: usize,
            cb: Callback,
            data: *mut c_void,
            result: *mut Value,
        ) -> Status;

        fn set_property(
            env: Env,
            object: Value,
            key: Value,
            value: Value,
        ) -> Status;

        fn get_property(
            env: Env,
            object: Value,
            key: Value,
            result: *mut Value,
        ) -> Status;

        fn set_element(
            env: Env,
            object: Value,
            index: u32,
            value: Value,
        ) -> Status;

        fn get_element(
            env: Env,
            object: Value,
            index: u32,
            result: *mut Value,
        ) -> Status;

        fn escape_handle(
            env: Env,
            scope: EscapableHandleScope,
            escapee: Value,
            result: *mut Value,
        ) -> Status;

        fn create_reference(
            env: Env,
            value: Value,
            initial_ref_count: u32,
            result: *mut Ref,
        ) -> Status;

        fn reference_ref(env: Env, reference: Ref, result: *mut u32) -> Status;

        fn reference_unref(env: Env, reference: Ref, result: *mut u32) -> Status;

        fn get_reference_value(
            env: Env,
            reference: Ref,
            result: *mut Value,
        ) -> Status;

        fn strict_equals(
            env: Env,
            lhs: Value,
            rhs: Value,
            result: *mut bool
        ) -> Status;

<<<<<<< HEAD
        fn run_script(env: Env, script: Value, result: *mut Value) -> Status;
=======
        fn create_external_arraybuffer(
            env: Env,
            data: *mut c_void,
            length: usize,
            finalize_cb: Finalize,
            finalize_hint: *mut c_void,
            result: *mut Value,
        ) -> Status;

        fn create_external_buffer(
            env: Env,
            length: usize,
            data: *mut c_void,
            finalize_cb: Finalize,
            finalize_hint: *mut c_void,
            result: *mut Value,
        ) -> Status;
>>>>>>> bd69a89c
    });
}

#[cfg(feature = "napi-4")]
mod napi4 {
    use std::os::raw::c_void;
    use super::super::types::*;

    generate!(extern "C" {
        fn create_threadsafe_function(
            env: Env,
            func: Value,
            async_resource: Value,
            async_resource_name: Value,
            max_queue_size: usize,
            initial_thread_count: usize,
            thread_finalize_data: *mut c_void,
            thread_finalize_cb: Finalize,
            context: *mut c_void,
            call_js_cb: ThreadsafeFunctionCallJs,
            result: *mut ThreadsafeFunction,
        ) -> Status;

        fn call_threadsafe_function(
            func: ThreadsafeFunction,
            data: *mut c_void,
            is_blocking: ThreadsafeFunctionCallMode,
        ) -> Status;

        fn release_threadsafe_function(
            func: ThreadsafeFunction,
            mode: ThreadsafeFunctionReleaseMode,
        ) -> Status;

        fn ref_threadsafe_function(
            env: Env,
            func: ThreadsafeFunction,
        ) -> Status;

        fn unref_threadsafe_function(
            env: Env,
            func: ThreadsafeFunction,
        ) -> Status;
    });
}

#[cfg(feature = "napi-5")]
mod napi5 {
    use super::super::types::*;

    generate!(extern "C" {
        fn create_date(env: Env, value: f64, result: *mut Value) -> Status;

        fn get_date_value(env: Env, value: Value, result: *mut f64) -> Status;

        fn is_date(env: Env, value: Value, result: *mut bool) -> Status;
    });
}

#[cfg(feature = "napi-6")]
mod napi6 {
    use super::super::types::*;

    generate!(extern "C" {
        fn get_all_property_names(
            env: Env,
            object: Value,
            key_mode: KeyCollectionMode,
            key_filter: KeyFilter,
            key_conversion: KeyConversion,
            result: *mut Value,
        ) -> Status;
    });
}

pub(crate) use napi1::*;
#[cfg(feature = "napi-4")]
pub(crate) use napi4::*;
#[cfg(feature = "napi-5")]
pub(crate) use napi5::*;
#[cfg(feature = "napi-6")]
pub(crate) use napi6::*;

use super::{Env, Status};

// This symbol is loaded separately because it is a prerequisite
unsafe fn get_version(host: &libloading::Library, env: Env) -> Result<u32, libloading::Error> {
    let get_version = host.get::<fn(Env, *mut u32) -> Status>(b"napi_get_version")?;
    let mut version = 0;

    assert_eq!(
        get_version(env, &mut version as *mut _),
        Status::Ok,
    );

    Ok(version)
}

pub(crate) unsafe fn load(env: Env) -> Result<(), libloading::Error> {
    #[cfg(not(windows))]
    let host = libloading::os::unix::Library::this().into();
    #[cfg(windows)]
    let host = libloading::os::windows::Library::this()?.into();

    // This never fail since `get_version` is in N-API Version 1 and the module will fail
    // with `Error: Module did not self-register` if N-API does not exist.
    let version = get_version(&host, env).expect("Failed to find N-API version");

    napi1::load(&host, version, 1)?;

    #[cfg(feature = "napi-4")]
    napi4::load(&host, version, 4)?;

    #[cfg(feature = "napi-5")]
    napi5::load(&host, version, 5)?;

    #[cfg(feature = "napi-6")]
    napi6::load(&host, version, 6)?;

    Ok(())
}<|MERGE_RESOLUTION|>--- conflicted
+++ resolved
@@ -215,9 +215,6 @@
             result: *mut bool
         ) -> Status;
 
-<<<<<<< HEAD
-        fn run_script(env: Env, script: Value, result: *mut Value) -> Status;
-=======
         fn create_external_arraybuffer(
             env: Env,
             data: *mut c_void,
@@ -235,7 +232,6 @@
             finalize_hint: *mut c_void,
             result: *mut Value,
         ) -> Status;
->>>>>>> bd69a89c
     });
 }
 
